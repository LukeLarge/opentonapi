--- conflicted
+++ resolved
@@ -56,11 +56,7 @@
 	return metadata
 }
 
-<<<<<<< HEAD
 func (h *Handler) convertJettonHistory(ctx context.Context, account ton.AccountID, master *ton.AccountID, traceIDs []ton.Bits256, isBannedTraces map[string]bool, acceptLanguage oas.OptString) ([]oas.AccountEvent, int64, error) {
-=======
-func (h *Handler) convertJettonHistory(ctx context.Context, account ton.AccountID, master *ton.AccountID, history map[core.TraceID][]core.JettonOperation, acceptLanguage oas.OptString) ([]oas.AccountEvent, int64, error) {
->>>>>>> 270ddbbf
 	var lastLT uint64
 	var events []oas.AccountEvent
 
@@ -128,10 +124,7 @@
 				lastLT = op.Lt
 			}
 		}
-<<<<<<< HEAD
 		event.IsScam = h.spamFilter.IsScamEvent(event.Actions, &account, trace.Account, isBannedTraces[event.EventID])
-=======
->>>>>>> 270ddbbf
 		if len(event.Actions) == 0 {
 			continue
 		}
