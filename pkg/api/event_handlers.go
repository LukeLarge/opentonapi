package api

import (
	"context"
	"encoding/base64"
	"encoding/hex"
	"errors"
	"fmt"
	"math/big"
	"net/http"
	"time"

	"github.com/prometheus/client_golang/prometheus"
	"github.com/prometheus/client_golang/prometheus/promauto"
	"github.com/shopspring/decimal"
	"github.com/tonkeeper/opentonapi/pkg/blockchain"
	"github.com/tonkeeper/tongo"
	"github.com/tonkeeper/tongo/abi"
	"github.com/tonkeeper/tongo/boc"
	"github.com/tonkeeper/tongo/tlb"
	"github.com/tonkeeper/tongo/ton"
	"github.com/tonkeeper/tongo/tontest"
	"github.com/tonkeeper/tongo/txemulator"
	tongoWallet "github.com/tonkeeper/tongo/wallet"
	"golang.org/x/exp/slices"

	"github.com/tonkeeper/opentonapi/pkg/bath"
	"github.com/tonkeeper/opentonapi/pkg/cache"
	"github.com/tonkeeper/opentonapi/pkg/core"
	"github.com/tonkeeper/opentonapi/pkg/oas"
	"github.com/tonkeeper/opentonapi/pkg/sentry"
	"github.com/tonkeeper/opentonapi/pkg/wallet"
)

<<<<<<< HEAD
func filterExternal(ctx context.Context, s interface {
	GetRawAccount(ctx context.Context, id tongo.AccountID) (*core.Account, error)
}, messageBoc []byte) bool {
	cells, err := boc.DeserializeBoc(messageBoc)
	if err != nil || len(cells) != 1 {
		return false
	}
	var m tlb.Message
	err = tlb.Unmarshal(cells[0], &m)
	if err != nil {
		return false
	}
	walletAddress, err := extractDestinationWallet(m)
	if err != nil || walletAddress == nil {
		return false
	}
	var code []byte
	if account, err := s.GetRawAccount(ctx, *walletAddress); err == nil && len(account.Code) > 0 {
		code = account.Code
	} else if m.Init.Exists && m.Init.Value.Value.Code.Exists {
		code, err = m.Init.Value.Value.Code.Value.Value.ToBoc()
		if err != nil {
			return false
		}
	} else {
		return false
	}

	walletVersion, err := wallet.GetVersionByCode(code)
	if err != nil {
		return false
	}
	cells[0].ResetCounters()
	rawMessages, err := tongoWallet.ExtractRawMessages(walletVersion, cells[0])
	if err != nil {
		return false
	}
	for _, rm := range rawMessages {
		rm.Message.ResetCounters()
		var m tlb.Message
		if err = tlb.Unmarshal(rm.Message, &m); err != nil {
			continue
		}
		if m.Info.SumType != "IntMsgInfo" {
			continue
		}
		a, err := ton.AccountIDFromTlb(m.Info.IntMsgInfo.Dest)
		if err != nil || a == nil {
			continue
		}
		if a.IsZero() {
			return true
		}
	}
	return false
}
=======
const maxBatchSize = 5

var (
	mempoolBatchSize = promauto.NewHistogram(prometheus.HistogramOpts{
		Name:    "mempool_messages_batch_size",
		Help:    "Sizes of mempool batches",
		Buckets: []float64{2, 3, 4, 5, 6, 7, 8, 9, 10},
	})
	mempoolMessageCounter = promauto.NewCounter(prometheus.CounterOpts{
		Name: "mempool_messages_counter",
		Help: "The total number of mempool messages",
	})
)
>>>>>>> 3f536efb

func (h *Handler) SendBlockchainMessage(ctx context.Context, request *oas.SendBlockchainMessageReq) error {
	if h.msgSender == nil {
		return toError(http.StatusBadRequest, fmt.Errorf("msg sender is not configured"))
	}
	if !request.Boc.IsSet() && len(request.Batch) == 0 {
		return toError(http.StatusBadRequest, fmt.Errorf("boc not found"))
	}
	if request.Boc.IsSet() {

		payload, err := base64.StdEncoding.DecodeString(request.Boc.Value)
		if err != nil {
			return toError(http.StatusBadRequest, fmt.Errorf("boc must be a base64 encoded string"))
		}
		if filterExternal(ctx, h.storage, payload) {
			return toError(http.StatusForbidden, fmt.Errorf("you can't send to zero address"))
		}
		msgCopy := blockchain.ExtInMsgCopy{
			MsgBoc:  request.Boc.Value,
			Payload: payload,
			Details: h.ctxToDetails(ctx),
		}
		mempoolMessageCounter.Inc()
		if err := h.msgSender.SendMessage(ctx, msgCopy); err != nil {
			sentry.Send("sending message", sentry.SentryInfoData{"payload": request.Boc}, sentry.LevelError)
			return toError(http.StatusInternalServerError, err)
		}
		go func() {
			defer func() {
				if err := recover(); err != nil {
					sentry.Send("addToMempool", sentry.SentryInfoData{"payload": request.Boc}, sentry.LevelError)
				}
			}()
			ctx, cancel := context.WithTimeout(context.Background(), time.Second*5)
			defer cancel()
			h.addToMempool(ctx, payload, nil)
		}()
		return nil
	}
	var (
		copies       []blockchain.ExtInMsgCopy
		shardAccount = map[tongo.AccountID]tlb.ShardAccount{}
	)
	if len(request.Batch) > maxBatchSize {
		return toError(http.StatusBadRequest, fmt.Errorf("batch size must be less than %v", maxBatchSize))
	}
	for _, msgBoc := range request.Batch {
		payload, err := base64.StdEncoding.DecodeString(msgBoc)
		if err != nil {
			return toError(http.StatusBadRequest, err)
		}
		shardAccount, err = h.addToMempool(ctx, payload, shardAccount)
		if err != nil {
			continue
		}
		msgCopy := blockchain.ExtInMsgCopy{
			MsgBoc:  msgBoc,
			Payload: payload,
			Details: h.ctxToDetails(ctx),
		}
		copies = append(copies, msgCopy)
	}

	mempoolMessageCounter.Add(float64(len(copies)))
	mempoolBatchSize.Observe(float64(len(copies)))

	h.msgSender.SendMultipleMessages(ctx, copies)
	return nil
}

func (h *Handler) getTraceByHash(ctx context.Context, hash tongo.Bits256) (*core.Trace, bool, error) {
	trace, err := h.storage.GetTrace(ctx, hash)
	if err == nil || !errors.Is(err, core.ErrEntityNotFound) {
		return trace, false, err
	}
	txHash, err := h.storage.SearchTransactionByMessageHash(ctx, hash)
	if err != nil && !errors.Is(err, core.ErrEntityNotFound) {
		return nil, false, err
	}
	if err == nil {
		trace, err = h.storage.GetTrace(ctx, *txHash)
		return trace, false, err
	}
	trace, ok := h.mempoolEmulate.traces.Get(hash.Hex())
	if ok {
		return trace, true, nil
	}
	return nil, false, core.ErrEntityNotFound
}

func (h *Handler) GetTrace(ctx context.Context, params oas.GetTraceParams) (*oas.Trace, error) {
	hash, err := tongo.ParseHash(params.TraceID)
	if err != nil {
		return nil, toError(http.StatusBadRequest, err)
	}
	trace, emulated, err := h.getTraceByHash(ctx, hash)
	if errors.Is(err, core.ErrEntityNotFound) {
		return nil, toError(http.StatusNotFound, err)
	}
	if err != nil {
		return nil, toError(http.StatusInternalServerError, err)
	}
	convertedTrace := convertTrace(*trace, h.addressBook)
	if emulated {
		convertedTrace.Emulated.SetTo(true)
	}
	return &convertedTrace, nil
}

func (h *Handler) GetEvent(ctx context.Context, params oas.GetEventParams) (*oas.Event, error) {
	traceID, err := tongo.ParseHash(params.EventID)
	if err != nil {
		return nil, toError(http.StatusBadRequest, err)
	}
	trace, emulated, err := h.getTraceByHash(ctx, traceID)
	if errors.Is(err, core.ErrEntityNotFound) {
		return nil, toError(http.StatusNotFound, err)
	}
	if err != nil {
		return nil, toError(http.StatusInternalServerError, err)
	}
	result, err := bath.FindActions(ctx, trace, bath.WithInformationSource(h.storage))
	if err != nil {
		return nil, toError(http.StatusInternalServerError, err)
	}
	event, err := h.toEvent(ctx, trace, result, params.AcceptLanguage)
	if err != nil {
		return nil, toError(http.StatusInternalServerError, err)
	}
	if emulated {
		event.InProgress = true
	}
	return &event, nil
}

func (h *Handler) GetAccountEvents(ctx context.Context, params oas.GetAccountEventsParams) (*oas.AccountEvents, error) {
	account, err := tongo.ParseAddress(params.AccountID)
	if err != nil {
		return nil, toError(http.StatusBadRequest, err)
	}
	traceIDs, err := h.storage.SearchTraces(ctx, account.ID, params.Limit, optIntToPointer(params.BeforeLt), optIntToPointer(params.StartDate), optIntToPointer(params.EndDate), params.Initiator.Value)
	if err != nil && !errors.Is(err, core.ErrEntityNotFound) {
		return nil, toError(http.StatusInternalServerError, err)
	}

	events := make([]oas.AccountEvent, len(traceIDs))

	var lastLT uint64
	for i, traceID := range traceIDs {
		trace, err := h.storage.GetTrace(ctx, traceID)
		if err != nil {
			return nil, toError(http.StatusInternalServerError, err)
		}
		result, err := bath.FindActions(ctx, trace, bath.ForAccount(account.ID), bath.WithInformationSource(h.storage))
		if err != nil {
			return nil, toError(http.StatusInternalServerError, err)
		}
		events[i], err = h.toAccountEvent(ctx, account.ID, trace, result, params.AcceptLanguage, params.SubjectOnly.Value)
		if err != nil {
			return nil, toError(http.StatusInternalServerError, err)
		}
		lastLT = trace.Lt
	}
	if !params.BeforeLt.IsSet() {
		memHashTraces, _ := h.mempoolEmulate.accountsTraces.Get(account.ID)
		parsedHashes := make(map[tongo.Bits256]bool)
		for _, traceHash := range memHashTraces {
			parsedHash, _ := tongo.ParseHash(traceHash)
			parsedHashes[parsedHash] = true
		}
		for hash := range parsedHashes {
			_, err = h.storage.SearchTransactionByMessageHash(ctx, hash)
			if err == nil {
				delete(parsedHashes, hash)
			}
		}
		for traceHash := range parsedHashes {
			trace, ok := h.mempoolEmulate.traces.Get(traceHash.Hex())
			if !ok {
				continue
			}
			result, err := bath.FindActions(ctx, trace, bath.ForAccount(account.ID), bath.WithInformationSource(h.storage))
			if err != nil {
				return nil, toError(http.StatusInternalServerError, err)
			}
			event, err := h.toAccountEvent(ctx, account.ID, trace, result, params.AcceptLanguage, params.SubjectOnly.Value)
			if err != nil {
				return nil, toError(http.StatusInternalServerError, err)
			}
			event.InProgress = true
			event.EventID = traceHash.Hex()
			events = slices.Insert(events, 0, event)
			if len(events) > params.Limit {
				events = events[:params.Limit]
			}
			lastLT = uint64(events[len(events)-1].Lt)
		}
	}

	return &oas.AccountEvents{Events: events, NextFrom: int64(lastLT)}, nil
}

func (h *Handler) GetAccountEvent(ctx context.Context, params oas.GetAccountEventParams) (*oas.AccountEvent, error) {
	account, err := tongo.ParseAddress(params.AccountID)
	if err != nil {
		return nil, toError(http.StatusBadRequest, err)
	}
	traceID, err := tongo.ParseHash(params.EventID)
	if err != nil {
		return nil, toError(http.StatusBadRequest, err)
	}
	trace, err := h.storage.GetTrace(ctx, traceID)
	if err != nil {
		return nil, toError(http.StatusInternalServerError, err)
	}
	result, err := bath.FindActions(ctx, trace, bath.ForAccount(account.ID), bath.WithInformationSource(h.storage))
	if err != nil {
		return nil, toError(http.StatusInternalServerError, err)
	}
	event, err := h.toAccountEvent(ctx, account.ID, trace, result, params.AcceptLanguage, params.SubjectOnly.Value)
	if err != nil {
		return nil, toError(http.StatusInternalServerError, err)
	}
	for i, j := 0, len(event.Actions)-1; i < j; i, j = i+1, j-1 {
		event.Actions[i], event.Actions[j] = event.Actions[j], event.Actions[i]
	}
	return &event, nil
}

func (h *Handler) EmulateMessageToAccountEvent(ctx context.Context, request *oas.EmulateMessageToAccountEventReq, params oas.EmulateMessageToAccountEventParams) (*oas.AccountEvent, error) {
	c, err := deserializeSingleBoc(request.Boc)
	if err != nil {
		return nil, toError(http.StatusBadRequest, err)
	}
	var m tlb.Message
	err = tlb.Unmarshal(c, &m)
	if err != nil {
		return nil, toError(http.StatusInternalServerError, err)
	}
	account, err := tongo.ParseAddress(params.AccountID)
	if err != nil {
		return nil, toError(http.StatusBadRequest, err)
	}
	configBase64, err := h.storage.TrimmedConfigBase64()
	if err != nil {
		return nil, toError(http.StatusInternalServerError, err)
	}
	emulator, err := txemulator.NewTraceBuilder(
		txemulator.WithAccountsSource(h.storage),
		//	txemulator.WithSignatureCheck(), todo: uncomment after @wallet stop using
		txemulator.WithConfigBase64(configBase64))
	if err != nil {
		return nil, toError(http.StatusInternalServerError, err)
	}
	tree, err := emulator.Run(ctx, m)
	if err != nil {
		return nil, toError(http.StatusInternalServerError, err)
	}
	trace, err := emulatedTreeToTrace(ctx, h.executor, h.storage, configBase64, tree, emulator.FinalStates())
	if err != nil {
		return nil, toError(http.StatusInternalServerError, err)
	}
	result, err := bath.FindActions(ctx, trace, bath.WithInformationSource(h.storage))
	if err != nil {
		return nil, toError(http.StatusInternalServerError, err)
	}
	event, err := h.toAccountEvent(ctx, account.ID, trace, result, params.AcceptLanguage, false)
	if err != nil {
		return nil, toError(http.StatusInternalServerError, err)
	}
	return &event, nil
}

func (h *Handler) EmulateMessageToEvent(ctx context.Context, request *oas.EmulateMessageToEventReq, params oas.EmulateMessageToEventParams) (*oas.Event, error) {
	c, err := deserializeSingleBoc(request.Boc)
	if err != nil {
		return nil, toError(http.StatusBadRequest, err)
	}
	var m tlb.Message
	err = tlb.Unmarshal(c, &m)
	if err != nil {
		return nil, toError(http.StatusInternalServerError, err)
	}
	configBase64, err := h.storage.TrimmedConfigBase64()
	if err != nil {
		return nil, toError(http.StatusInternalServerError, err)
	}
	var emulator *txemulator.Tracer
	if params.IgnoreSignatureCheck.Value {
		emulator, err = txemulator.NewTraceBuilder(
			txemulator.WithAccountsSource(h.storage),
			txemulator.WithConfigBase64(configBase64))
	} else {
		emulator, err = txemulator.NewTraceBuilder(
			txemulator.WithAccountsSource(h.storage),
			txemulator.WithSignatureCheck(),
			txemulator.WithConfigBase64(configBase64))
	}

	if err != nil {
		return nil, toError(http.StatusInternalServerError, err)
	}
	tree, err := emulator.Run(ctx, m)
	if err != nil {
		return nil, toError(http.StatusInternalServerError, err)
	}
	trace, err := emulatedTreeToTrace(ctx, h.executor, h.storage, configBase64, tree, emulator.FinalStates())
	if err != nil {
		return nil, toError(http.StatusInternalServerError, err)
	}
	result, err := bath.FindActions(ctx, trace, bath.WithInformationSource(h.storage))
	if err != nil {
		return nil, toError(http.StatusInternalServerError, err)
	}
	event, err := h.toEvent(ctx, trace, result, params.AcceptLanguage)
	if err != nil {
		return nil, toError(http.StatusInternalServerError, err)
	}
	return &event, nil
}

func (h *Handler) EmulateMessageToTrace(ctx context.Context, request *oas.EmulateMessageToTraceReq, params oas.EmulateMessageToTraceParams) (*oas.Trace, error) {
	c, err := deserializeSingleBoc(request.Boc)
	if err != nil {
		return nil, toError(http.StatusBadRequest, err)
	}
	var m tlb.Message
	err = tlb.Unmarshal(c, &m)
	if err != nil {
		return nil, toError(http.StatusInternalServerError, err)
	}
	configBase64, err := h.storage.TrimmedConfigBase64()
	if err != nil {
		return nil, toError(http.StatusInternalServerError, err)
	}
	var emulator *txemulator.Tracer
	if params.IgnoreSignatureCheck.Value {
		emulator, err = txemulator.NewTraceBuilder(
			txemulator.WithAccountsSource(h.storage),
			txemulator.WithConfigBase64(configBase64))
	} else {
		emulator, err = txemulator.NewTraceBuilder(
			txemulator.WithAccountsSource(h.storage),
			txemulator.WithSignatureCheck(),
			txemulator.WithConfigBase64(configBase64))
	}
	if err != nil {
		return nil, toError(http.StatusInternalServerError, err)
	}
	tree, err := emulator.Run(ctx, m)
	if err != nil {
		return nil, toError(http.StatusInternalServerError, err)
	}
	trace, err := emulatedTreeToTrace(ctx, h.executor, h.storage, configBase64, tree, emulator.FinalStates())
	if err != nil {
		return nil, toError(http.StatusInternalServerError, err)
	}
	t := convertTrace(*trace, h.addressBook)
	return &t, nil
}

func extractDestinationWallet(message tlb.Message) (*tongo.AccountID, error) {
	if message.Info.SumType != "ExtInMsgInfo" {
		return nil, fmt.Errorf("unsupported message type: %v", message.Info.SumType)
	}
	accountID, err := tongo.AccountIDFromTlb(message.Info.ExtInMsgInfo.Dest)
	if err != nil {
		return nil, err
	}
	if accountID == nil {
		return nil, fmt.Errorf("failed to extract the destination wallet")
	}
	return accountID, nil
}

func prepareAccountState(accountID tongo.AccountID, state tlb.ShardAccount, startBalance int64) (tlb.ShardAccount, error) {
	if state.Account.Status() == tlb.AccountActive {
		state.Account.Account.Storage.Balance.Grams = tlb.Grams(startBalance)
		return state, nil
	}
	return tontest.
		Account().
		Balance(tlb.Grams(startBalance)).
		Address(accountID).
		ShardAccount()
}

func convertEmulationParameters(params []oas.EmulateMessageToWalletReqParamsItem) (map[tongo.AccountID]int64, error) {
	result := make(map[tongo.AccountID]int64, len(params))
	for _, p := range params {
		if !p.GetBalance().IsSet() {
			continue
		}
		balance := p.GetBalance().Value
		if balance < 0 {
			return nil, fmt.Errorf("balance must be greater than 0")
		}
		addr, err := tongo.ParseAddress(p.Address)
		if err != nil {
			return nil, err
		}
		result[addr.ID] = balance
	}
	return result, nil
}

func (h *Handler) EmulateMessageToWallet(ctx context.Context, request *oas.EmulateMessageToWalletReq, params oas.EmulateMessageToWalletParams) (*oas.MessageConsequences, error) {
	msgCell, err := deserializeSingleBoc(request.Boc)
	if err != nil {
		return nil, toError(http.StatusBadRequest, err)
	}
	var m tlb.Message
	err = tlb.Unmarshal(msgCell, &m)
	if err != nil {
		return nil, toError(http.StatusInternalServerError, err)
	}
	walletAddress, err := extractDestinationWallet(m)
	if err != nil {
		return nil, toError(http.StatusInternalServerError, err)
	}
	var code []byte
	if account, err := h.storage.GetRawAccount(ctx, *walletAddress); err == nil && len(account.Code) > 0 {
		code = account.Code
	} else if m.Init.Exists && m.Init.Value.Value.Code.Exists {
		code, err = m.Init.Value.Value.Code.Value.Value.ToBoc()
		if err != nil {
			return nil, toError(http.StatusBadRequest, err)
		}
	} else {
		return nil, toError(http.StatusInternalServerError, err)
	}
	walletVersion, err := wallet.GetVersionByCode(code)
	if err != nil {
		return nil, toError(http.StatusInternalServerError, err)
	}
	risk, err := wallet.ExtractRisk(walletVersion, msgCell)
	if err != nil {
		return nil, toError(http.StatusInternalServerError, err)
	}
	configBase64, err := h.storage.TrimmedConfigBase64()
	if err != nil {
		return nil, toError(http.StatusInternalServerError, err)
	}

	options := []txemulator.TraceOption{
		txemulator.WithConfigBase64(configBase64),
		txemulator.WithAccountsSource(h.storage),
	}
	accounts, err := convertEmulationParameters(request.Params)
	if err != nil {
		return nil, toError(http.StatusBadRequest, err)
	}
	var states []tlb.ShardAccount
	for accountID, balance := range accounts {
		originalState, err := h.storage.GetAccountState(ctx, accountID)
		if err != nil {
			return nil, toError(http.StatusInternalServerError, err)
		}
		state, err := prepareAccountState(*walletAddress, originalState, balance)
		if err != nil {
			return nil, toError(http.StatusInternalServerError, err)
		}
		states = append(states, state)
	}
	options = append(options, txemulator.WithAccounts(states...))
	emulator, err := txemulator.NewTraceBuilder(options...)
	if err != nil {
		return nil, toError(http.StatusInternalServerError, err)
	}
	tree, err := emulator.Run(ctx, m)
	if err != nil {
		return nil, toError(http.StatusInternalServerError, err)
	}
	trace, err := emulatedTreeToTrace(ctx, h.executor, h.storage, configBase64, tree, emulator.FinalStates())
	if err != nil {
		return nil, toError(http.StatusInternalServerError, err)
	}
	t := convertTrace(*trace, h.addressBook)
	result, err := bath.FindActions(ctx, trace, bath.ForAccount(*walletAddress), bath.WithInformationSource(h.storage))
	if err != nil {
		return nil, toError(http.StatusInternalServerError, err)
	}
	event, err := h.toAccountEvent(ctx, *walletAddress, trace, result, params.AcceptLanguage, true)
	if err != nil {
		return nil, toError(http.StatusInternalServerError, err)
	}
	oasRisk, err := h.convertRisk(ctx, *risk, *walletAddress)
	if err != nil {
		return nil, toError(http.StatusInternalServerError, err)
	}
	consequences := oas.MessageConsequences{
		Trace: t,
		Event: event,
		Risk:  oasRisk,
	}
	return &consequences, nil
}

func (h *Handler) addToMempool(ctx context.Context, bytesBoc []byte, shardAccount map[tongo.AccountID]tlb.ShardAccount) (map[tongo.AccountID]tlb.ShardAccount, error) {
	if shardAccount == nil {
		shardAccount = map[tongo.AccountID]tlb.ShardAccount{}
	}
	msgCell, err := boc.DeserializeBoc(bytesBoc)
	if err != nil {
		return shardAccount, err
	}
	ttl := int64(30)
	msgV4, err := tongoWallet.DecodeMessageV4(msgCell[0])
	if err == nil {
		ttl = int64(msgV4.ValidUntil) - time.Now().Unix()
	}
	var message tlb.Message
	err = tlb.Unmarshal(msgCell[0], &message)
	if err != nil {
		return shardAccount, err
	}
	config, err := h.storage.TrimmedConfigBase64()
	if err != nil {
		return shardAccount, err
	}
	emulator, err := txemulator.NewTraceBuilder(txemulator.WithAccountsSource(h.storage),
		txemulator.WithAccountsMap(shardAccount),
		txemulator.WithConfigBase64(config))
	if err != nil {
		return shardAccount, err
	}
	tree, err := emulator.Run(ctx, message)
	if err != nil {
		return shardAccount, err
	}
	newShardAccount := emulator.FinalStates()
	trace, err := emulatedTreeToTrace(ctx, h.executor, h.storage, config, tree, newShardAccount)
	if err != nil {
		return shardAccount, err
	}
	accounts := make(map[tongo.AccountID]struct{})
	core.Visit(trace, func(node *core.Trace) {
		accounts[node.Account] = struct{}{}
	})
	hash, err := msgCell[0].Hash()
	if err != nil {
		return shardAccount, err
	}
	h.mempoolEmulate.traces.Set(hex.EncodeToString(hash), trace, cache.WithExpiration(time.Second*time.Duration(ttl)))
	h.mempoolEmulate.mu.Lock()
	defer h.mempoolEmulate.mu.Unlock()
	for account := range accounts {
		if _, ok := h.mempoolEmulateIgnoreAccounts[account]; ok {
			continue
		}
		traces, _ := h.mempoolEmulate.accountsTraces.Get(account)
		traces = slices.Insert(traces, 0, hex.EncodeToString(hash))
		h.mempoolEmulate.accountsTraces.Set(account, traces, cache.WithExpiration(time.Second*time.Duration(ttl)))
	}
	h.emulationCh <- blockchain.ExtInMsgCopy{
		MsgBoc:   base64.StdEncoding.EncodeToString(bytesBoc),
		Details:  h.ctxToDetails(ctx),
		Payload:  bytesBoc,
		Accounts: accounts,
	}
	return newShardAccount, nil
}

func emulatedTreeToTrace(ctx context.Context, executor executor, resolver core.LibraryResolver, configBase64 string, tree *txemulator.TxTree, accounts map[tongo.AccountID]tlb.ShardAccount) (*core.Trace, error) {
	if !tree.TX.Msgs.InMsg.Exists {
		return nil, errors.New("there is no incoming message in emulation result")
	}
	m := tree.TX.Msgs.InMsg.Value.Value
	var a tlb.MsgAddress
	switch m.Info.SumType {
	case "IntMsgInfo":
		a = m.Info.IntMsgInfo.Dest
	case "ExtInMsgInfo":
		a = m.Info.ExtInMsgInfo.Dest
	default:
		return nil, errors.New("unknown message type in emulation result")
	}
	transaction, err := core.ConvertTransaction(int32(a.AddrStd.WorkchainId), tongo.Transaction{
		Transaction: tree.TX,
		BlockID:     tongo.BlockIDExt{BlockID: tongo.BlockID{Workchain: int32(a.AddrStd.WorkchainId)}},
	})
	filteredMsgs := make([]core.Message, 0, len(transaction.OutMsgs))
	for _, msg := range transaction.OutMsgs {
		if msg.Destination == nil {
			filteredMsgs = append(filteredMsgs, msg)
		}
	}
	transaction.OutMsgs = filteredMsgs //all internal messages in emulation result are delivered to another account and created transaction
	if err != nil {
		return nil, err
	}
	t := &core.Trace{
		Transaction:    *transaction,
		AdditionalInfo: &core.TraceAdditionalInfo{},
	}
	for i := range tree.Children {
		child, err := emulatedTreeToTrace(ctx, executor, resolver, configBase64, tree.Children[i], accounts)
		if err != nil {
			return nil, err
		}
		t.Children = append(t.Children, child)
	}
	accountID := t.Account
	code := accountCode(accounts[accountID])
	if code == nil {
		return t, nil
	}
	b, err := code.ToBoc()
	if err != nil {
		return nil, err
	}
	sharedExecutor := newSharedAccountExecutor(accounts, executor, resolver, configBase64)
	inspectionResult, err := abi.NewContractInspector().InspectContract(ctx, b, sharedExecutor, accountID)
	if err != nil {
		return nil, err
	}
	implemented := make(map[abi.ContractInterface]struct{}, len(inspectionResult.ContractInterfaces))
	for _, iface := range inspectionResult.ContractInterfaces {
		implemented[iface] = struct{}{}
	}
	// TODO: for all obtained Jetton Masters confirm that jetton wallets are valid
	t.AccountInterfaces = inspectionResult.ContractInterfaces
	for _, m := range inspectionResult.GetMethods {
		switch data := m.Result.(type) {
		case abi.GetNftDataResult:
			if _, ok := implemented[abi.Teleitem]; !ok {
				continue
			}
			value := big.Int(data.Index)
			index := decimal.NewFromBigInt(&value, 0)
			collectionAddr, err := tongo.AccountIDFromTlb(data.CollectionAddress)
			if err != nil || collectionAddr == nil {
				continue
			}
			_, nftByIndex, err := abi.GetNftAddressByIndex(ctx, sharedExecutor, *collectionAddr, data.Index)
			if err != nil {
				continue
			}
			indexResult, ok := nftByIndex.(abi.GetNftAddressByIndexResult)
			if !ok {
				continue
			}
			nftAddr, err := tongo.AccountIDFromTlb(indexResult.Address)
			if err != nil || nftAddr == nil {
				continue
			}
			t.AdditionalInfo.EmulatedTeleitemNFT = &core.EmulatedTeleitemNFT{
				Index:             index,
				CollectionAddress: collectionAddr,
				Verified:          *nftAddr == accountID,
			}
		case abi.GetWalletDataResult:
			master, _ := tongo.AccountIDFromTlb(data.Jetton)
			t.AdditionalInfo.SetJettonMaster(accountID, *master)
		case abi.GetSaleData_GetgemsResult:
			price := big.Int(data.FullPrice)
			owner, err := tongo.AccountIDFromTlb(data.Owner)
			if err != nil {
				continue
			}
			t.AdditionalInfo.NftSaleContract = &core.NftSaleContract{
				NftPrice: price.Int64(),
				Owner:    owner,
			}
		case abi.GetSaleData_BasicResult:
			price := big.Int(data.FullPrice)
			owner, err := tongo.AccountIDFromTlb(data.Owner)
			if err != nil {
				continue
			}
			t.AdditionalInfo.NftSaleContract = &core.NftSaleContract{
				NftPrice: price.Int64(),
				Owner:    owner,
			}
		case abi.GetSaleData_GetgemsAuctionResult:
			owner, err := tongo.AccountIDFromTlb(data.Owner)
			if err != nil {
				continue
			}
			t.AdditionalInfo.NftSaleContract = &core.NftSaleContract{
				NftPrice: int64(data.MaxBid),
				Owner:    owner,
			}
		case abi.GetPoolData_StonfiResult:
			t0, err0 := tongo.AccountIDFromTlb(data.Token0Address)
			t1, err1 := tongo.AccountIDFromTlb(data.Token1Address)
			if err1 != nil || err0 != nil {
				continue
			}
			t.AdditionalInfo.STONfiPool = &core.STONfiPool{
				Token0: *t0,
				Token1: *t1,
			}
			for _, accountID := range []ton.AccountID{*t0, *t1} {
				_, value, err := abi.GetWalletData(ctx, sharedExecutor, accountID)
				if err != nil {
					return nil, err
				}
				data := value.(abi.GetWalletDataResult)
				master, _ := tongo.AccountIDFromTlb(data.Jetton)
				t.AdditionalInfo.SetJettonMaster(accountID, *master)
			}
		}
	}
	return t, nil
}<|MERGE_RESOLUTION|>--- conflicted
+++ resolved
@@ -32,64 +32,6 @@
 	"github.com/tonkeeper/opentonapi/pkg/wallet"
 )
 
-<<<<<<< HEAD
-func filterExternal(ctx context.Context, s interface {
-	GetRawAccount(ctx context.Context, id tongo.AccountID) (*core.Account, error)
-}, messageBoc []byte) bool {
-	cells, err := boc.DeserializeBoc(messageBoc)
-	if err != nil || len(cells) != 1 {
-		return false
-	}
-	var m tlb.Message
-	err = tlb.Unmarshal(cells[0], &m)
-	if err != nil {
-		return false
-	}
-	walletAddress, err := extractDestinationWallet(m)
-	if err != nil || walletAddress == nil {
-		return false
-	}
-	var code []byte
-	if account, err := s.GetRawAccount(ctx, *walletAddress); err == nil && len(account.Code) > 0 {
-		code = account.Code
-	} else if m.Init.Exists && m.Init.Value.Value.Code.Exists {
-		code, err = m.Init.Value.Value.Code.Value.Value.ToBoc()
-		if err != nil {
-			return false
-		}
-	} else {
-		return false
-	}
-
-	walletVersion, err := wallet.GetVersionByCode(code)
-	if err != nil {
-		return false
-	}
-	cells[0].ResetCounters()
-	rawMessages, err := tongoWallet.ExtractRawMessages(walletVersion, cells[0])
-	if err != nil {
-		return false
-	}
-	for _, rm := range rawMessages {
-		rm.Message.ResetCounters()
-		var m tlb.Message
-		if err = tlb.Unmarshal(rm.Message, &m); err != nil {
-			continue
-		}
-		if m.Info.SumType != "IntMsgInfo" {
-			continue
-		}
-		a, err := ton.AccountIDFromTlb(m.Info.IntMsgInfo.Dest)
-		if err != nil || a == nil {
-			continue
-		}
-		if a.IsZero() {
-			return true
-		}
-	}
-	return false
-}
-=======
 const maxBatchSize = 5
 
 var (
@@ -103,7 +45,63 @@
 		Help: "The total number of mempool messages",
 	})
 )
->>>>>>> 3f536efb
+
+func filterExternal(ctx context.Context, s interface {
+	GetRawAccount(ctx context.Context, id tongo.AccountID) (*core.Account, error)
+}, messageBoc []byte) bool {
+	cells, err := boc.DeserializeBoc(messageBoc)
+	if err != nil || len(cells) != 1 {
+		return false
+	}
+	var m tlb.Message
+	err = tlb.Unmarshal(cells[0], &m)
+	if err != nil {
+		return false
+	}
+	walletAddress, err := extractDestinationWallet(m)
+	if err != nil || walletAddress == nil {
+		return false
+	}
+	var code []byte
+	if account, err := s.GetRawAccount(ctx, *walletAddress); err == nil && len(account.Code) > 0 {
+		code = account.Code
+	} else if m.Init.Exists && m.Init.Value.Value.Code.Exists {
+		code, err = m.Init.Value.Value.Code.Value.Value.ToBoc()
+		if err != nil {
+			return false
+		}
+	} else {
+		return false
+	}
+
+	walletVersion, err := wallet.GetVersionByCode(code)
+	if err != nil {
+		return false
+	}
+	cells[0].ResetCounters()
+	rawMessages, err := tongoWallet.ExtractRawMessages(walletVersion, cells[0])
+	if err != nil {
+		return false
+	}
+	for _, rm := range rawMessages {
+		rm.Message.ResetCounters()
+		var m tlb.Message
+		if err = tlb.Unmarshal(rm.Message, &m); err != nil {
+			continue
+		}
+		if m.Info.SumType != "IntMsgInfo" {
+			continue
+		}
+		a, err := ton.AccountIDFromTlb(m.Info.IntMsgInfo.Dest)
+		if err != nil || a == nil {
+			continue
+		}
+		if a.IsZero() {
+			return true
+		}
+	}
+	return false
+}
 
 func (h *Handler) SendBlockchainMessage(ctx context.Context, request *oas.SendBlockchainMessageReq) error {
 	if h.msgSender == nil {
