package image

type PreviewGenerator struct{}

func (g *PreviewGenerator) GenerateImageUrl(url string, height, width int) string {
	return url
}

func NewImgGenerator() *PreviewGenerator {
	return &PreviewGenerator{}
}

<<<<<<< HEAD
var DefaultGererator interface {
=======
var DefaultGenerator interface {
>>>>>>> a60f59fe
	GenerateImageUrl(url string, height, width int) string
} = NewImgGenerator()<|MERGE_RESOLUTION|>--- conflicted
+++ resolved
@@ -10,10 +10,6 @@
 	return &PreviewGenerator{}
 }
 
-<<<<<<< HEAD
-var DefaultGererator interface {
-=======
 var DefaultGenerator interface {
->>>>>>> a60f59fe
 	GenerateImageUrl(url string, height, width int) string
 } = NewImgGenerator()